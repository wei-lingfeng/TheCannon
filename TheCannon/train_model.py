from __future__ import (absolute_import, division, print_function, unicode_literals)
import numpy as np
import matplotlib.pyplot as plt
from .helpers.compatibility import range, map
from .helpers.corner import corner
import scipy.optimize as op

def training_step_objective_function(pars, fluxes, ivars, lvec, lvec_derivs, ldelta_vec, Nstars, Nlabels, Npix):
    """
    This is just for a single lambda.
    ldelta is scaled like the linear lvec components
    """
    # OLD CODE!
    '''coeff_m = pars[:-1]
    scatter_m = pars[-1]    # scatter is the last parameter
    nstars = len(ivars)
    Delta2 = np.zeros((nstars))
    Delta2_deriv = np.zeros((nstars, len(lvec[0])))
    for n in range(nstars):
        ldelta2 = np.outer(ldelta[n], ldelta[n])    # 4x4 matrix
        Delta2[n] = np.dot(np.dot(coeff_m.T, lvec_derivs[n]), np.dot(ldelta2, np.dot(lvec_derivs[n].T, coeff_m)))
        Delta2_deriv[n, :] = np.dot(coeff_m.T, np.dot(lvec_derivs[n], np.dot(ldelta2, lvec_derivs[n].T)))
    inv_var = ivars / (1. + ivars * (Delta2 + scatter_m ** 2))
    resids = fluxes - np.dot(coeff_m, lvec.T)
    lnLs = 0.5 * np.log(inv_var / (2. * np.pi)) - 0.5 * resids**2 * inv_var
#    # derivatives
    dlnLds = scatter_m * (inv_var**2 * resids**2 - inv_var) 
    dlnLdtheta = inv_var[:, None] * ((inv_var[:, None] * Delta2_deriv * resids[:, None]**2) - Delta2_deriv + lvec * resids[:, None])
    dlnLdpars = np.hstack([dlnLdtheta, dlnLds[:, None]])  # scatter is the last parameter 
    return -2.*np.sum(lnLs), -2.*np.sum(dlnLdpars, axis=0)'''
    
    # NEW CODE!
    
    # flat parameter array (matrix didn't seem to work...)
    coeff = np.reshape(pars[:(Npix*Nlabels)], (Npix, Nlabels))
    scatter = pars[(Npix*Nlabels):(Npix*(Nlabels+1))]
    labels = np.reshape(pars[(Npix*(Nlabels+1)):], (Nstars, Nlabels))
   
    # second part of likleihood function (sum over k labels)    
    ldelta2 = ldelta_vec**2    
    lnL_labels = np.sum( -0.5 * (labels - lvec)** 2 / ldelta2 - 0.5 * np.log(2. * np.pi * ldelta2) )
    #lnL_labels = np.sum( -0.5 * (labels[1:4] - lvec[1:4])** 2 / ldelta2[1:4] - 0.5 * np.log(2. * np.pi * ldelta2[1:4]) )
    
    # first part of likelihood function (sum over i pixels)    
    inv_var = (ivars.T / (1. + ivars.T * scatter ** 2)).T
    resids = fluxes - np.dot(coeff, labels.T)
    lnL_pixels = np.sum( -0.5 * resids ** 2 * inv_var + 0.5 * (np.log(inv_var / (2. * np.pi))) )
            
    lnLs = lnL_pixels + lnL_labels
    
    # derivatives of likelihood function with respect to s, theta, vec(l)
    dlnLds = np.sum( scatter[:, None] * (inv_var**2 * resids**2 - inv_var ), axis = 1)       
    dlnLdtheta = np.reshape( np.dot(inv_var * resids, lvec), (Npix * Nlabels,) )
    dlnLdlabels = np.reshape( np.dot((resids * inv_var).T, coeff) - ((labels - lvec) / ldelta2) , (Nstars*Nlabels, ) )
    dlnLdpars = np.hstack([dlnLdtheta, dlnLds, dlnLdlabels])  
    
    print (lnL_labels, lnL_pixels, -2. * lnLs) 
    
    return -2. * lnLs, -2. * dlnLdpars
    
    
def test_training_step_objective_function(pars, fluxes, ivars, lvec, lvec_derivs, ldelta, Nstars, Nlabels, Npix):
    '''
    this tests the derivatives of the training_step_objective_function
    '''
    q, dqdp = training_step_objective_function(pars, fluxes, ivars, lvec, lvec_derivs, ldelta, Nstars, Nlabels, Npix)
    
    for k in range(len(pars)):
        pars1 = 1. * pars
        tiny = 1e-7 * pars[k]
        pars1[k] += tiny
        q1, foo = training_step_objective_function(pars1, fluxes, ivars, lvec, lvec_derivs, ldelta, Nstars, Nlabels, Npix)
        dqdpk = (q1-q)/tiny
        print (k, q, q1, dqdpk, dqdp[k], pars[k], (dqdp[k]-dqdpk)/(dqdp[k]+dqdpk) )
        
    return True

def train_all_wavelength(fluxes, ivars, lvec, lvec_derivs, ldelta_vec, Nstars, Nlabels, Npix, coeff_old, scatter_old): 
    '''
    optimizes the scatter and the coeffcients at one wavelength 
    '''
    # OLD CODE!
#    x0 = np.zeros((len(lvec_derivs[0])+1,))
#    x0[0] = 1.
#    x0[-1] = .01
#    res = op.minimize(training_step_objective_function, x0, args=(fluxes_m, ivars_m, lvec, lvec_derivs, ldelta), 
#                      method='L-BFGS-B', jac=True, 
#                      options={'gtol':1e-12, 'ftol':1e-12})  
#    coeff_m = res.x[:-1]
#    scatter_m = res.x[-1]
#    for n in range(len(ivars_m)):    
#        ldelta2 = np.outer(ldelta[n], ldelta[n])
#        Delta2 = np.dot(np.dot(coeff_m.T, lvec_derivs[n]), np.dot(ldelta2, np.dot(lvec_derivs[n].T, coeff_m)))
#    inv_var = ivars_m / (1. + ivars_m * (Delta2 + scatter_m ** 2))
#    resids = fluxes_m - np.dot(coeff_m, lvec.T)
#    chis = np.sqrt(inv_var) * resids**2
    chis = 0
    
    
    # NEW CODE!   
    # try flat parameter array...
    x0 = np.zeros((Npix * (Nlabels + 1) + Nlabels * Nstars,))
    
#    x0[:Npix] = 1.                                # first coefficient 
#    x0[Npix*Nlabels : Npix*(Nlabels+1)] = .1     # scatter
    x0[:(Npix*Nlabels)] = np.reshape(coeff_old, (Npix*Nlabels, ))                                # first coefficient 
    x0[Npix*Nlabels : Npix*(Nlabels+1)] = scatter_old     # scatter
    x0[Npix * (Nlabels + 1):] = np.reshape(lvec, (Nlabels * Nstars,)) #* 0.99 # best guess for labels should be lvec?!
    
    # testing... 
    # test_training_step_objective_function(x0, fluxes, ivars, lvec, lvec_derivs, ldelta_vec, Nstars, Nlabels, Npix)    
    
    res = op.minimize(training_step_objective_function, x0, args=(fluxes, ivars, lvec, lvec_derivs, ldelta_vec, Nstars, Nlabels, Npix), method='L-BFGS-B', 
                      jac=True, options={'gtol':1e-12, 'ftol':1e-12}) # tolerances are magic numbers (determined by experiment)!  
                      
    print (res.success)
    
    return res, chis
    
def get_pivots_and_scales(label_vals):
    '''
    function scales the labels 
    '''
    qs = np.percentile(label_vals, (2.5, 50, 97.5), axis=0)
    pivots = qs[1]
    scales = (qs[2] - qs[0])/4.
    
    return pivots, scales
   
def _train_model_new(ds):
    
    label_vals = ds.tr_label
    #lams = ds.wl
    #npixels = len(lams)
    fluxes = ds.tr_flux
    ivars = ds.tr_ivar
    ldelta = ds.tr_delta
    
    # for training, ivar can't be zero, otherwise you get singular matrices
    # DWH says: make sure no ivar goes below 1 or 0.01
    ivars[ivars<0.01] = 0.01

    pivots, scales = get_pivots_and_scales(label_vals) 
    lvec, lvec_derivs = _get_lvec(label_vals, pivots, scales, derivs=True)
    scaled_ldelta = ldelta / scales[None, :]
    
    
    # NEW CODE! 
    
    fluxes = fluxes.swapaxes(0, 1)  # for consistency with lvec
    ivars = ivars.swapaxes(0, 1)
    
    # all pixels need to be optimized at once!    
    Npix = len(fluxes)
    Nlabels = len(lvec[0])
    Nstars = len(fluxes[0])
    
    # this gives delta_nk; same as lvec, but for uncertainties on lables
    linear_offsets = scaled_ldelta
    quadratic_offsets = np.array([np.outer(m, m)[np.triu_indices(label_vals.shape[1])]for m in (linear_offsets)]) * 10
    ones = np.ones((Nstars, 1)) * 0.001
    ldelta_vec = np.hstack((ones, linear_offsets, quadratic_offsets))


    # OLD CODE!
#    coeffs = []
#    scatters = []
#    chisqs = []
#    for m in range(1000, 1001): #npixels):
#        print('Working on pixel {}'.format(m))
#        res, chis_m = train_one_wavelength(fluxes[m], ivars[m], lvec, lvec_derivs, scaled_ldelta)
#        coeffs_m = res.x[:-1]
#        scatter_m = res.x[-1]
#        coeffs.append(coeffs_m)
#        scatters.append(scatter_m)
#        chisqs.append(chis_m)
        
    
    res, chisqs = train_all_wavelength(fluxes, ivars, lvec, lvec_derivs, ldelta_vec, Nstars, Nlabels, Npix, ds.coeff_old, ds.scatter_old)
    
    coeffs = np.reshape(res.x[:Npix*Nlabels], (Npix, Nlabels))
    scatters = res.x[Npix*Nlabels:Npix*(Nlabels+1)]
    new_labels = np.reshape(res.x[Npix*(Nlabels+1):], (Nstars, Nlabels))
    
    # Calc chi squares
    chisqs = np.array(chisqs)
    print("Done training model with errors on the labels. ")

    return np.array(coeffs), np.array(scatters), np.array(new_labels), chisqs, pivots, scales

def _do_one_regression_at_fixed_scatter(lams, fluxes, ivars, lvec, scatter, wl_filter):
    """
    Parameters
    ----------
    lams: numpy ndarray
        the common wavelength array

    fluxes: numpy ndarray
        flux values for all stars at one pixel
        
    ivars: numpy ndarray
        inverse variance values for all stars at one pixel

    lvec: numpy ndarray
        the label vector

    scatter: float
        fixed scatter value

    wl_filter: numpy ndarray
        the mask across labels for this particular wavelength
        length num_labels

    Returns
    ------
    coeff: ndarray
        coefficients of the fit

    lTCinvl: ndarray
        inverse covariance matrix for fit coefficients
    
    chi: float
        chi-squared at best fit
    
    logdet_Cinv: float
        inverse of the log determinant of the cov matrix
    """
    Cinv = ivars / (1 + ivars*scatter**2)
    if wl_filter != None:
        expanded_wl_filter = np.array(
                _get_lvec(wl_filter, np.zeros(len(wl_filter))))[0]
        mask = expanded_wl_filter.astype(bool)
        lvec[:,mask] = 0
    lTCinvl = np.dot(lvec.T, Cinv[:, None] * lvec)
    lTCinvf = np.dot(lvec.T, Cinv * fluxes)
    try:
        coeff = np.linalg.solve(lTCinvl, lTCinvf)
    except np.linalg.linalg.LinAlgError:
        print("np.linalg.linalg.LinAlgError, do_one_regression_at_fixed_scatter")
        print(lTCinvl, lTCinvf, lams, fluxes)
    if not np.all(np.isfinite(coeff)):
        raise RuntimeError('something is wrong with the coefficients')
    chi = np.sqrt(Cinv) * (fluxes - np.dot(lvec, coeff))
    logdet_Cinv = np.sum(np.log(Cinv))
    return (coeff, lTCinvl, chi, logdet_Cinv)


def _do_one_regression(lams, fluxes, ivars, lvec, wl_filter):
    """
    Optimizes to find the scatter associated with the best-fit model.

    This scatter is the deviation between the observed spectrum and the model.
    It is wavelength-independent, so we perform this at a single wavelength.

    Input
    -----
    lams: numpy ndarray
        the common wavelength array

    fluxes: numpy ndarray
        pixel intensities

    ivars: numpy ndarray
        inverse variances associated with pixel intensities

    lvec = numpy ndarray 
        the label vector

    wl_filter = numpy ndarray
        the wavelength filters for all of the training labels
        length n_tr_lab (this is just for one pixel)

    Output
    -----
    output of do_one_regression_at_fixed_scatter
    """
    ln_scatter_vals = np.arange(np.log(0.0001), 0., 0.5)
    # minimize over the range of scatter possibilities
    chis_eval = np.zeros_like(ln_scatter_vals)
    for jj, ln_scatter_val in enumerate(ln_scatter_vals):
        coeff, lTCinvl, chi, logdet_Cinv = \
            _do_one_regression_at_fixed_scatter(lams, fluxes, ivars, lvec,
                                               np.exp(ln_scatter_val), wl_filter)
        chis_eval[jj] = np.sum(chi*chi) - logdet_Cinv
    if np.any(np.isnan(chis_eval)):
        best_scatter = np.exp(ln_scatter_vals[-1])
        _r = _do_one_regression_at_fixed_scatter(lams, fluxes, ivars, lvec,
                                                best_scatter, wl_filter)
        return _r + (best_scatter, )
    lowest = np.argmin(chis_eval)
    if (lowest == 0) or (lowest == len(ln_scatter_vals) - 1):
        best_scatter = np.exp(ln_scatter_vals[lowest])
        _r = _do_one_regression_at_fixed_scatter(lams, fluxes, ivars, lvec,
                                                best_scatter, wl_filter)
        return _r + (best_scatter, )
    ln_scatter_vals_short = ln_scatter_vals[np.array(
        [lowest-1, lowest, lowest+1])]
    chis_eval_short = chis_eval[np.array([lowest-1, lowest, lowest+1])]
    z = np.polyfit(ln_scatter_vals_short, chis_eval_short, 2)
    fit_pder = np.polyder(z)
    best_scatter = np.exp(np.roots(fit_pder)[0])
    _r = _do_one_regression_at_fixed_scatter(lams, fluxes, ivars, lvec,
                                            best_scatter, wl_filter)
    return _r + (best_scatter, )


def _get_lvec(label_vals, pivots, scales, derivs):
    """
    Constructs a label vector for an arbitrary number of labels
    Assumes that our model is quadratic in the labels
    
    Comment: this is really slow, but we will only have to compute it once!

    Parameters
    ----------
    label_vals: numpy ndarray, shape (nstars, nlabels)
        labels 
    pivots: numpy ndarray, shape (nlabels, )
        offset we subtract from the label_vals
    scales: numpy ndarray, shape (nlabels, )
        scale we divide out of the label_vals
    derivs: return also the derivatives of the vector wrt the labels

    Returns
    -------
    lvec: numpy ndarray
        label vector
    dlvec_dl: numpy ndarray (if derivs)
        label vector derivatives
        
    Notes
    --------
    lvec_derivs and lvec is now in units of the scaled labels! 
    """
    if len(label_vals.shape) == 1:
        label_vals = np.array([label_vals])
    nlabels = label_vals.shape[1]
    nstars = label_vals.shape[0]
    # specialized to second-order model
    linear_offsets = (label_vals - pivots[None, :]) / scales[None, :]
    quadratic_offsets = np.array([np.outer(m, m)[np.triu_indices(nlabels)]
                                  for m in (linear_offsets)])
    ones = np.ones((nstars, 1))
    lvec = np.hstack((ones, linear_offsets, quadratic_offsets))
    if not derivs:
        return lvec
    ones_derivs = np.zeros((nstars, 1, nlabels))
    linear_derivs = np.zeros((nstars, nlabels, nlabels))
    for i in range(nstars):
        linear_derivs[i] = np.eye(nlabels) 
    quadratic_derivs = np.zeros((nstars, len(quadratic_offsets[1]), nlabels))
    for n in range(nstars):
        for k in range(nlabels): 
            foo = np.zeros((nlabels, nlabels))
            foo[k, :] = linear_offsets[n]
            foo[:, k] = linear_offsets[n]
            quadratic_derivs[n, :, k] = np.array(foo[np.triu_indices(nlabels)]) 
    lvec_derivs = np.hstack((ones_derivs, linear_derivs, quadratic_derivs))
    
    return lvec, lvec_derivs

def _train_model(ds, wl_filter):
    """
    This determines the coefficients of the model using the training data

    Parameters
    ----------
    ds: Dataset
    wl_filter (optional): if not None, is an array of n_tr_lab x n_pixels
        that dictates which pixels can be used in the model for each label

    Returns
    -------
    model: model
        best-fit Cannon model
    """
    label_names = ds.get_plotting_labels()
    label_vals = ds.tr_label
    lams = ds.wl
    npixels = len(lams)
    fluxes = ds.tr_flux
    ivars = ds.tr_ivar
    
    # for training, ivar can't be zero, otherwise you get singular matrices
    # DWH says: make sure no ivar goes below 1 or 0.01
    ivars[ivars<0.01] = 0.01

<<<<<<< HEAD
    pivots, scales = get_pivots_and_scales(label_vals)
    lvec = _get_lvec(label_vals, pivots, scales, derivs=False)
=======
    pivots = np.mean(label_vals, axis=0)
    lvec = _get_lvec(label_vals, pivots) # n_tr_obj x n_lab_vec
>>>>>>> d4b0351c
    lvec_full = np.array([lvec,] * npixels)

    # Perform REGRESSIONS
    fluxes = fluxes.swapaxes(0,1)  # for consistency with lvec_full
    ivars = ivars.swapaxes(0,1)
    
    # one per pix
    blob = list(map(
        _do_one_regression, lams, fluxes, ivars, lvec_full, wl_filter.T))
    coeffs = np.array([b[0] for b in blob])
    covs = np.array([np.linalg.inv(b[1]) for b in blob])
    chis = np.array([b[2] for b in blob])
    scatters = np.array([b[4] for b in blob])

    # Calc chi sq
    all_chisqs = chis*chis
    print("Done training model. ")

    return coeffs, scatters, all_chisqs, pivots, scales<|MERGE_RESOLUTION|>--- conflicted
+++ resolved
@@ -385,13 +385,8 @@
     # DWH says: make sure no ivar goes below 1 or 0.01
     ivars[ivars<0.01] = 0.01
 
-<<<<<<< HEAD
     pivots, scales = get_pivots_and_scales(label_vals)
     lvec = _get_lvec(label_vals, pivots, scales, derivs=False)
-=======
-    pivots = np.mean(label_vals, axis=0)
-    lvec = _get_lvec(label_vals, pivots) # n_tr_obj x n_lab_vec
->>>>>>> d4b0351c
     lvec_full = np.array([lvec,] * npixels)
 
     # Perform REGRESSIONS
