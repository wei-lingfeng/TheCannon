--- conflicted
+++ resolved
@@ -13,12 +13,7 @@
 plt.rc('font', family='serif')
 
 class CannonModel(object):
-<<<<<<< HEAD
     def __init__(self, order, useErrors):
-=======
-    def __init__(self, order, wl_filter=None):
-        """ wl_filter should have shape nlabels x npixels """
->>>>>>> d4b0351c
         self.coeffs = None
         self.scatters = None
         self.chisqs = None
@@ -41,16 +36,10 @@
 
     def train(self, ds):
         """ Run training step: solve for best-fit spectral model """
-<<<<<<< HEAD
         if self.useErrors:
             self.coeffs, self.scatters, self.new_tr_labels, self.chisqs, self.pivots, self.scales = _train_model_new(ds)
         else:
             self.coeffs, self.scatters, self.chisqs, self.pivots, self.scales = _train_model(ds)
-=======
-        self.coeffs, self.scatters, self.chisqs, self.pivots = _train_model(
-                ds, self.wl_filter)
->>>>>>> d4b0351c
-
 
     def diagnostics(self):
         """ Produce a set of diagnostics plots about the model. """
