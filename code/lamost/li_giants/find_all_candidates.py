""" Pull out the APOKASC/LAMOST overlap set,
and create model spectra 

needs to be aida42082
"""

import pyfits
import os
import numpy as np
import glob
import sys
sys.path.append("/home/annaho/TheCannon")
from TheCannon import lamost
from TheCannon import dataset
from model_spectra import get_model_spec
from model_spectra import spectral_model

<<<<<<< HEAD
#DATA_DIR = "/Users/annaho/Data/Li_Giants"
#a = pyfits.open(DATA_DIR + "/" + "kepler_obj_in_test_set.fits")
a = pyfits.open("kepler_obj_in_test_set.fits")
data = a[1].data
a.close()

#'obsdate_1'
#'lamost_id'
#'snrg'
#'cannon_teff'
#'cannon_logg'
#'cannon_m_h'
#'cannon_alpha_m'
#'cannon_a_k'
#'cannon_chisq'
#'cannon_snrg'

#wl = np.load("/Users/annaho/Data/LAMOST/wl.npz")['arr_0']
wl = np.load("wl.npz")['arr_0']
obsdate = data['obsdate_1']
lamost_id = data['lamost_id']
transfer = []

for ii,date_raw in enumerate(obsdate):
    date = ''.join(date_raw.split('-'))
    id_f = date + "_ids.npz"
    norm_f = date + "_norm.npz"
    DIR = "/home/annaho/TheCannon/code/apogee_lamost/xcalib_4labels/output"
    if glob.glob(DIR + "/" + id_f): 
        transfer.append(id_f)
=======
SPEC_DIR = "/Users/annaho/Data/Li_Giants/All_Vals"
LAB_DIR = "/Users/annaho/Data/LAMOST"
>>>>>>> c8c8eb9c


def get_model():
    """ Cannon model params """
    coeffs = np.load("%s/coeffs.npz" %LAB_DIR)['arr_0']
    scatters = np.load("%s/scatters.npz" %LAB_DIR)['arr_0']
    chisqs = np.load("%s/chisqs.npz" %LAB_DIR)['arr_0']
    pivots = np.load("%s/pivots.npz" %LAB_DIR)['arr_0']
    return coeffs, scatters, chisqs, pivots


def get_labels(ids_find):
    """ Labels to make Cannon model spectra """
    a = pyfits.open("%s/lamost_catalog_full.fits" %LAB_DIR)
    data = a[1].data
    a.close()
    id_all = data['lamost_id']
    id_all = np.array(id_all)
    id_all = np.array([val.strip() for val in id_all])
    snr_all = data['cannon_snrg']
    chisq_all = data['cannon_chisq']
    teff = data['cannon_teff']
    logg = data['cannon_logg']
    feh = data['cannon_m_h']
    afe = data['cannon_alpha_m']
    ak = data['cannon_a_k']
    labels = np.vstack((teff,logg,feh,afe,ak))
    choose = np.in1d(id_all, ids_find)
    id_choose = id_all[choose]
    label_choose = labels[:,choose]
    snr_choose = snr_all[choose]
    chisq_choose = chisq_all[choose]
    inds = np.array([np.where(id_choose==val)[0][0] for val in ids_find])
    print(id_choose[inds][100])
    print(ids_find[100])
    return label_choose[:,inds], snr_choose[inds], chisq_choose[inds]


def get_normed_spectra():
    """ Spectra to compare with models """
    wl = np.load("%s/wl.npz" %LAB_DIR)['arr_0']
    filenames = np.array(
            [SPEC_DIR + "/Spectra" + "/" + val for val in lamost_id])
    grid, fluxes, ivars, npix, SNRs = lamost.load_spectra(
            lamost_id, input_grid=wl)
    ds = dataset.Dataset(
            wl, lamost_id, fluxes, ivars, [1], 
            lamost_id[0:2], fluxes[0:2], ivars[0:2])
    ds.continuum_normalize_gaussian_smoothing(L=50)
    np.savez(SPEC_DIR + "/" + "norm_flux.npz", ds.tr_flux)
    np.savez(SPEC_DIR + "/" + "norm_ivar.npz", ds.tr_ivar)
    return ds.tr_flux, ds.tr_ivar


def wget_files():
    """ Pull the files from the LAMOST archive """
    for f in lamost_id:
        short = (f.split('-')[2]).split('_')[0]
        filename = "%s/%s.gz" %(short,f)
        DIR = "/Users/annaho/Data/Li_Giants/Spectra_APOKASC"
        searchfor = "%s/%s.gz" %(DIR,f)
        if glob.glob(searchfor):
            print("done")
        else:
            #print(searchfor)
            os.system(
                    "wget http://dr2.lamost.org/sas/fits/%s" %(filename))
            new_filename = filename.split("_")[0] + "_" + filename.split("_")[2]
            os.system(
                    "wget http://dr2.lamost.org/sas/fits/%s" %(new_filename))
            #spec-56094-kepler05B56094_2_sp10-118.fits.gz


<<<<<<< HEAD
#if __name__=="__main__":
    #wget_files()
    # labels = get_labels()
    # norm_flux, norm_ivar = get_normed_spectra()
    # coeffs, scatters, chisqs, pivots = get_model()
    # model_spec = get_model_spec(
    #         wl, labels, coeffs, scatters, chisqs, pivots)
    # nobj = len(model_spec)
=======
if __name__=="__main__":
    ids = np.load(SPEC_DIR + "/ids.npz")['arr_0']
    labels,snr,chisq = get_labels(ids)
    wl = np.load("%s/wl.npz" %LAB_DIR)['arr_0']
    flux = np.load(SPEC_DIR + "/norm_flux.npz")['arr_0']
    ivar = np.load(SPEC_DIR + "/norm_ivar.npz")['arr_0']

    coeffs, scatters, chisqs, pivots = get_model()
    model_spec = get_model_spec(
            wl, labels.T, coeffs, scatters, chisqs, pivots)
    good_chisq = np.logical_and(chisq > 500, chisq < 3000)
    good = np.logical_and(snr > 200, good_chisq)
    # print(sum(good))
    nobj = len(model_spec[good])
    # for ii in np.arange(nobj):
    #     print(ii/nobj)
    #     spectral_model(
    #             ii, wl, flux[good], ivar[good], model_spec[good], 
    #             coeffs, scatters, chisqs, pivots)
    # # look for Li residual
    # good_resid = resid[good]
    # li_region = np.where(np.logical_and(wl > 6700, wl < 6720))[0]
    # li_resid = resid[:,li_region][good]
    # max_resid = np.max(li_resid, axis=1)
    # order = np.argsort(max_resid)
    # resid_order = li_resid[order]
    # 

    #nobj = len(model_spec)
>>>>>>> c8c8eb9c
    # for ii in np.arange(nobj):
    #     plt.plot(wl, norm_flux[ii]-model_spec, c='k')
    #     plt.savefig("resid_%s.png" %ii)
    #     plt.close()<|MERGE_RESOLUTION|>--- conflicted
+++ resolved
@@ -15,7 +15,6 @@
 from model_spectra import get_model_spec
 from model_spectra import spectral_model
 
-<<<<<<< HEAD
 #DATA_DIR = "/Users/annaho/Data/Li_Giants"
 #a = pyfits.open(DATA_DIR + "/" + "kepler_obj_in_test_set.fits")
 a = pyfits.open("kepler_obj_in_test_set.fits")
@@ -46,10 +45,8 @@
     DIR = "/home/annaho/TheCannon/code/apogee_lamost/xcalib_4labels/output"
     if glob.glob(DIR + "/" + id_f): 
         transfer.append(id_f)
-=======
 SPEC_DIR = "/Users/annaho/Data/Li_Giants/All_Vals"
 LAB_DIR = "/Users/annaho/Data/LAMOST"
->>>>>>> c8c8eb9c
 
 
 def get_model():
@@ -123,7 +120,6 @@
             #spec-56094-kepler05B56094_2_sp10-118.fits.gz
 
 
-<<<<<<< HEAD
 #if __name__=="__main__":
     #wget_files()
     # labels = get_labels()
@@ -132,7 +128,6 @@
     # model_spec = get_model_spec(
     #         wl, labels, coeffs, scatters, chisqs, pivots)
     # nobj = len(model_spec)
-=======
 if __name__=="__main__":
     ids = np.load(SPEC_DIR + "/ids.npz")['arr_0']
     labels,snr,chisq = get_labels(ids)
@@ -162,7 +157,6 @@
     # 
 
     #nobj = len(model_spec)
->>>>>>> c8c8eb9c
     # for ii in np.arange(nobj):
     #     plt.plot(wl, norm_flux[ii]-model_spec, c='k')
     #     plt.savefig("resid_%s.png" %ii)
